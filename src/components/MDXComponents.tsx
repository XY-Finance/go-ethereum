import { Flex, Heading, Link, Stack, Table, Text, useColorMode } from '@chakra-ui/react';
import NextLink from 'next/link';
import { PrismLight as SyntaxHighlighter } from 'react-syntax-highlighter';
<<<<<<< HEAD
import { nightOwl, prism } from 'react-syntax-highlighter/dist/cjs/styles/prism';
=======

import { Code } from './UI/docs'
>>>>>>> 5364cb73

import bash from 'react-syntax-highlighter/dist/cjs/languages/prism/bash';
import go from 'react-syntax-highlighter/dist/cjs/languages/prism/go';
import graphql from 'react-syntax-highlighter/dist/cjs/languages/prism/graphql';
import java from 'react-syntax-highlighter/dist/cjs/languages/prism/java';
import javascript from 'react-syntax-highlighter/dist/cjs/languages/prism/javascript';
import json from 'react-syntax-highlighter/dist/cjs/languages/prism/json';
import python from 'react-syntax-highlighter/dist/cjs/languages/prism/python';
import sh from 'react-syntax-highlighter/dist/cjs/languages/prism/shell-session';
import solidity from 'react-syntax-highlighter/dist/cjs/languages/prism/solidity';
import swift from 'react-syntax-highlighter/dist/cjs/languages/prism/swift';

import { textStyles } from '../theme/foundations';
import { getProgrammingLanguageName } from '../utils';

// syntax highlighting languages supported
SyntaxHighlighter.registerLanguage('bash', bash);
SyntaxHighlighter.registerLanguage('terminal', bash);
SyntaxHighlighter.registerLanguage('go', go);
SyntaxHighlighter.registerLanguage('graphql', graphql);
SyntaxHighlighter.registerLanguage('java', java);
SyntaxHighlighter.registerLanguage('javascript', javascript);
SyntaxHighlighter.registerLanguage('json', json);
SyntaxHighlighter.registerLanguage('python', python);
SyntaxHighlighter.registerLanguage('sh', sh);
SyntaxHighlighter.registerLanguage('solidity', solidity);
SyntaxHighlighter.registerLanguage('swift', swift);

<<<<<<< HEAD
const { header1, header2, header3, header4 } = textStyles;

const Code = ({ className, children, ...code }: any) => {
  const { colorMode } = useColorMode();
  const isDark = colorMode === 'dark';
  const isTerminal = className?.includes('terminal') ;
  if (code.inline)
    return (
      <Text
        as='span'
        padding='0.125em 0.25em'
        color='primary'
        background='code-bg'
        borderRadius='0.25em'
        fontFamily='code'
        fontSize='sm'
        overflowY='scroll'
      >
        {children[0]}
      </Text>
    );
  if (className?.startsWith('language-')) {
    return (
      <SyntaxHighlighter
        language={getProgrammingLanguageName(className)}
        style={isTerminal || isDark ? nightOwl : prism} // TODO: Update with code light/dark color themes
        customStyle={{ borderRadius: '0.5rem', padding: '1rem' }}
      >
        {children}
      </SyntaxHighlighter>
    );
  }
  return <Stack>{children[0]}</Stack>;
};

=======
>>>>>>> 5364cb73
const MDXComponents = {
  // paragraphs
  p: ({ children }: any) => {
    return (
      <Text mb={7} _last={{ mb: 0 }} size='sm' lineHeight={1.5}>
        {children}
      </Text>
    );
  },
  // links
  a: ({ children, href }: any) => {
    return (
      <NextLink href={href} passHref>
        <Link
          isExternal={href.startsWith('http') && !href.includes('geth.ethereum.org')}
          variant='light'
        >
          {children}
        </Link>
      </NextLink>
    );
  },
  // headings
  h1: ({ children }: any) => {
    return (
      <Heading as='h1' textAlign='start' mb={5} {...header1}>
        {children}
      </Heading>
    );
  },
  h2: ({ children }: any) => {
    return (
      <Heading as='h2' textAlign='start' mt='16 !important' mb={4} {...header2}>
        {children}
      </Heading>
    );
  },
  h3: ({ children }: any) => {
    return (
      <Heading as='h3' mt={5} mb={2.5} {...header3}>
        {children}
      </Heading>
    );
  },
  h4: ({ children }: any) => {
    return (
      <Heading as='h4' mb={2.5} {...header4}>
        {children}
      </Heading>
    );
  },
  // tables
  table: ({ children }: any) => (
    <Flex maxW='min(100%, 100vw)' overflowX='scroll'>
      <Table
        variant='striped'
        colorScheme='greenAlpha'
        border='1px'
        borderColor='blackAlpha.50'
        mt={6}
        mb={4}
        size={{ base: 'sm', lg: 'md' }}
        w='auto'
      >
        {children}
      </Table>
    </Flex>
  ),
  // pre
  pre: ({ children }: any) => {
    return (
      <Stack mb={5}>
        <pre>{children}</pre>
      </Stack>
    );
  },
  // code
<<<<<<< HEAD
  code: Code
=======
  code: (code: any) => {
    return (
      <Code code={code} />
    )

  //   return !!code.inline ? (
  //     <Text
  //       as={'span'}
  //       padding='0.125em 0.25em'
  //       color='red.300'
  //       background='code-bg-contrast'
  //       borderRadius='0.25em'
  //       fontFamily='code'
  //       fontSize='sm'
  //       overflowY='scroll'
  //     >
  //       {code.children[0]}
  //     </Text>
  //   ) : (
  //     <Stack style={nightOwl}>
  //       {code.children[0]}
  //     </Stack>
  //   );
  }
>>>>>>> 5364cb73
};

export default MDXComponents;<|MERGE_RESOLUTION|>--- conflicted
+++ resolved
@@ -1,12 +1,9 @@
 import { Flex, Heading, Link, Stack, Table, Text, useColorMode } from '@chakra-ui/react';
 import NextLink from 'next/link';
 import { PrismLight as SyntaxHighlighter } from 'react-syntax-highlighter';
-<<<<<<< HEAD
 import { nightOwl, prism } from 'react-syntax-highlighter/dist/cjs/styles/prism';
-=======
 
-import { Code } from './UI/docs'
->>>>>>> 5364cb73
+// import { Code } from './UI/docs'
 
 import bash from 'react-syntax-highlighter/dist/cjs/languages/prism/bash';
 import go from 'react-syntax-highlighter/dist/cjs/languages/prism/go';
@@ -35,7 +32,6 @@
 SyntaxHighlighter.registerLanguage('solidity', solidity);
 SyntaxHighlighter.registerLanguage('swift', swift);
 
-<<<<<<< HEAD
 const { header1, header2, header3, header4 } = textStyles;
 
 const Code = ({ className, children, ...code }: any) => {
@@ -71,8 +67,6 @@
   return <Stack>{children[0]}</Stack>;
 };
 
-=======
->>>>>>> 5364cb73
 const MDXComponents = {
   // paragraphs
   p: ({ children }: any) => {
@@ -150,34 +144,7 @@
     );
   },
   // code
-<<<<<<< HEAD
   code: Code
-=======
-  code: (code: any) => {
-    return (
-      <Code code={code} />
-    )
-
-  //   return !!code.inline ? (
-  //     <Text
-  //       as={'span'}
-  //       padding='0.125em 0.25em'
-  //       color='red.300'
-  //       background='code-bg-contrast'
-  //       borderRadius='0.25em'
-  //       fontFamily='code'
-  //       fontSize='sm'
-  //       overflowY='scroll'
-  //     >
-  //       {code.children[0]}
-  //     </Text>
-  //   ) : (
-  //     <Stack style={nightOwl}>
-  //       {code.children[0]}
-  //     </Stack>
-  //   );
-  }
->>>>>>> 5364cb73
 };
 
 export default MDXComponents;