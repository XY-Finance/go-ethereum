--- conflicted
+++ resolved
@@ -17,13 +17,7 @@
     "@docsearch/react": "3",
     "@emotion/react": "^11.10.4",
     "@emotion/styled": "^11.10.4",
-<<<<<<< HEAD
-    "@mdx-js/loader": "^2.1.3",
-    "@mdx-js/react": "^2.1.3",
-    "@next/mdx": "^12.3.0",
     "algoliasearch": "^4.14.2",
-=======
->>>>>>> 362b58bd
     "chakra-ui-markdown-renderer": "^4.1.0",
     "fast-xml-parser": "^4.0.12",
     "focus-visible": "^5.2.0",
